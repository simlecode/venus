package blocksub

import (
	"context"

	"github.com/ipfs/go-log/v2"
	"github.com/libp2p/go-libp2p-core/peer"
	"github.com/libp2p/go-libp2p-pubsub"

	"github.com/filecoin-project/venus/internal/pkg/consensus"
	"github.com/filecoin-project/venus/internal/pkg/encoding"
	"github.com/filecoin-project/venus/internal/pkg/metrics"
)

var blockTopicLogger = log.Logger("net/block_validator")
var mDecodeBlkFail = metrics.NewInt64Counter("net/pubsub_block_decode_failure", "Number of blocks that fail to decode seen on block pubsub channel")
var mInvalidBlk = metrics.NewInt64Counter("net/pubsub_invalid_block", "Number of blocks that fail syntax validation seen on block pubsub channel")

// BlockTopicValidator may be registered on go-libp2p-pubsub to validate blocksub messages.
type BlockTopicValidator struct {
	validator pubsub.Validator
	opts      []pubsub.ValidatorOpt
}

// NewBlockTopicValidator retruns a BlockTopicValidator using `bv` for message validation
func NewBlockTopicValidator(bv consensus.BlockSyntaxValidator, opts ...pubsub.ValidatorOpt) *BlockTopicValidator {
	return &BlockTopicValidator{
		opts: opts,
		validator: func(ctx context.Context, p peer.ID, msg *pubsub.Message) bool {
			var payload Payload
			err := encoding.Decode(msg.GetData(), &payload)
			if err != nil {
				blockTopicLogger.Warnf("failed to decode blocksub payload from peer %s: %s", p.String(), err.Error())
				mDecodeBlkFail.Inc(ctx, 1)
				return false
			}
			if err := bv.ValidateSyntax(ctx, &payload.Header); err != nil {
				blockTopicLogger.Warnf("failed to validate block %s from peer %s: %s", payload.Header.Cid().String(), p.String(), err.Error())
				mInvalidBlk.Inc(ctx, 1)
				return false
			}
<<<<<<< HEAD
			// Note: there is no validation here that the BLS and SECP message CIDs included in the payload
			// produce the AMT roots referenced in the block header.
			// At present, those lists are ignored by chain validation anyway.
			// Such a check happens later in block semantic validation, but it would probably be a good idea to do
			// it here too. https://github.com/filecoin-project/venus/issues/3903
			// ToDo 签名签证在 ValidateMessagesSemantic 函数中 add by force
=======
			
>>>>>>> 9a89c43a
			return true
		},
	}
}

func (btv *BlockTopicValidator) Topic(network string) string {
	return Topic(network)
}

func (btv *BlockTopicValidator) Validator() pubsub.Validator {
	return btv.validator
}

func (btv *BlockTopicValidator) Opts() []pubsub.ValidatorOpt {
	return btv.opts
}<|MERGE_RESOLUTION|>--- conflicted
+++ resolved
@@ -39,16 +39,6 @@
 				mInvalidBlk.Inc(ctx, 1)
 				return false
 			}
-<<<<<<< HEAD
-			// Note: there is no validation here that the BLS and SECP message CIDs included in the payload
-			// produce the AMT roots referenced in the block header.
-			// At present, those lists are ignored by chain validation anyway.
-			// Such a check happens later in block semantic validation, but it would probably be a good idea to do
-			// it here too. https://github.com/filecoin-project/venus/issues/3903
-			// ToDo 签名签证在 ValidateMessagesSemantic 函数中 add by force
-=======
-			
->>>>>>> 9a89c43a
 			return true
 		},
 	}
